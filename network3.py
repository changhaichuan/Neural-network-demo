"""network3.py
~~~~~~~~~~~~~~

A Theano-based program for training and running simple neural
networks.

Supports several layer types (fully connected, convolutional, max
pooling, softmax), and activation functions (sigmoid, tanh, and
rectified linear units, with more easily added).

When run on a CPU, this program is much faster than network.py and
network2.py.  However, unlike network.py and network2.py it can also
be run on a GPU, which makes it faster still.

Because the code is based on Theano, the code is different in many
ways from network.py and network2.py.  However, where possible I have
tried to maintain consistency with the earlier programs.  In
particular, the API is similar to network2.py.  Note that I have
focused on making the code simple, easily readable, and easily
modifiable.  It is not optimized, and omits many desirable features.

This program incorporates ideas from the Theano documentation on
convolutional neural nets (notably,
http://deeplearning.net/tutorial/lenet.html ), from Misha Denil's
implementation of dropout (https://github.com/mdenil/dropout ), and
from Chris Olah (http://colah.github.io ).

Written for Theano 0.6 and 0.7, needs some changes for more recent
versions of Theano.

"""

#### Libraries
# Standard library
import pickle
import gzip

# Third-party libraries
import numpy as np
import theano
import theano.tensor as T
from theano.tensor.nnet import conv
from theano.tensor.nnet import softmax
from theano.tensor import shared_randomstreams
from theano.tensor.signal import pool

# Activation functions for neurons
def linear(z): return z
def ReLU(z): return T.maximum(0.0, z)
from theano.tensor.nnet import sigmoid
from theano.tensor import tanh


#### Constants
GPU = False
if GPU:
    print ("Trying to run under a GPU.  If this is not desired, then modify "+\
        "network3.py\nto set the GPU flag to False.")
    try: theano.config.device = 'gpu'
    except: pass # it's already set
    theano.config.floatX = 'float32'
else:
    print ("Running with a CPU.  If this is not desired, then the modify "+\
        "network3.py to set\nthe GPU flag to True.")

#### Load the MNIST data
def load_data_shared(filename="mnist.pkl.gz"):
    f = gzip.open(filename, 'rb')
    training_data, validation_data, test_data = pickle.load(f,encoding='iso-8859-1')
    f.close()
    def shared(data):
        """Place the data into shared variables.  This allows Theano to copy
        the data to the GPU, if one is available.

        """
        shared_x = theano.shared(
            np.asarray(data[0], dtype=theano.config.floatX), borrow=True)
        shared_y = theano.shared(
            np.asarray(data[1], dtype=theano.config.floatX), borrow=True)
        return shared_x, T.cast(shared_y, "int32")
    return [shared(training_data), shared(validation_data), shared(test_data)]

#### Main class used to construct and train networks
class Network(object):

    def __init__(self, layers, mini_batch_size):
        """Takes a list of `layers`, describing the network architecture, and
        a value for the `mini_batch_size` to be used during training
        by stochastic gradient descent.

        """
        self.layers = layers
        self.mini_batch_size = mini_batch_size
        self.params = [param for layer in self.layers for param in layer.params]
        self.x = T.matrix("x")
        self.y = T.ivector("y")
        init_layer = self.layers[0]
        init_layer.set_inpt(self.x, self.x, self.mini_batch_size)
        for j in range(1, len(self.layers)):
            prev_layer, layer  = self.layers[j-1], self.layers[j]
            layer.set_inpt(
                prev_layer.output, prev_layer.output_dropout, self.mini_batch_size)
        self.output = self.layers[-1].output
        self.output_dropout = self.layers[-1].output_dropout

    def SGD(self, training_data, epochs, mini_batch_size, eta,
            validation_data, test_data, lmbda=0.0):
        """Train the network using mini-batch stochastic gradient descent."""
        training_x, training_y = training_data
        validation_x, validation_y = validation_data
        test_x, test_y = test_data

        # compute number of minibatches for training, validation and testing
        num_training_batches = int(size(training_data)/mini_batch_size)
        num_validation_batches = int(size(validation_data)/mini_batch_size)
        num_test_batches = int(size(test_data)/mini_batch_size)

        # define the (regularized) cost function, symbolic gradients, and updates
        l2_norm_squared = sum([(layer.w**2).sum() for layer in self.layers])
        cost = self.layers[-1].cost(self)+\
               0.5*lmbda*l2_norm_squared/num_training_batches
        grads = T.grad(cost, self.params)
        updates = [(param, param-eta*grad)
                   for param, grad in zip(self.params, grads)]

        # define functions to train a mini-batch, and to compute the
        # accuracy in validation and test mini-batches.
        i = T.lscalar() # mini-batch index
        train_mb = theano.function(
            [i], cost, updates=updates,
            givens={
                self.x:
                training_x[i*self.mini_batch_size: (i+1)*self.mini_batch_size],
                self.y:
                training_y[i*self.mini_batch_size: (i+1)*self.mini_batch_size]
            })
        validate_mb_accuracy = theano.function(
            [i], self.layers[-1].accuracy(self.y),
            givens={
                self.x:
                validation_x[i*self.mini_batch_size: (i+1)*self.mini_batch_size],
                self.y:
                validation_y[i*self.mini_batch_size: (i+1)*self.mini_batch_size]
            })
        test_mb_accuracy = theano.function(
            [i], self.layers[-1].accuracy(self.y),
            givens={
                self.x:
                test_x[i*self.mini_batch_size: (i+1)*self.mini_batch_size],
                self.y:
                test_y[i*self.mini_batch_size: (i+1)*self.mini_batch_size]
            })
        self.test_mb_predictions = theano.function(
            [i], self.layers[-1].y_out,
            givens={
                self.x:
                test_x[i*self.mini_batch_size: (i+1)*self.mini_batch_size]
            })
        # Do the actual training
        best_validation_accuracy = 0.0
        for epoch in range(epochs):
            for minibatch_index in range(num_training_batches):
                iteration = num_training_batches*epoch+minibatch_index
                if iteration % 1000 == 0:
                    print("Training mini-batch number {0}".format(iteration))
                cost_ij = train_mb(minibatch_index)
                if (iteration+1) % num_training_batches == 0:
                    validation_accuracy = np.mean(
                        [validate_mb_accuracy(j) for j in range(num_validation_batches)])
                    print("Epoch {0}: validation accuracy {1:.2%}".format(
                        epoch, validation_accuracy))
                    if validation_accuracy >= best_validation_accuracy:
                        print("This is the best validation accuracy to date.")
                        best_validation_accuracy = validation_accuracy
                        best_iteration = iteration
                        if test_data:
                            test_accuracy = np.mean(
                                [test_mb_accuracy(j) for j in range(num_test_batches)])
                            print('The corresponding test accuracy is {0:.2%}'.format(
                                test_accuracy))
        print("Finished training network.")
        print("Best validation accuracy of {0:.2%} obtained at iteration {1}".format(
            best_validation_accuracy, best_iteration))
        print("Corresponding test accuracy of {0:.2%}".format(test_accuracy))

#### Define layer types

class ConvPoolLayer(object):
    """Used to create a combination of a convolutional and a max-pooling
    layer.  A more sophisticated implementation would separate the
    two, but for our purposes we'll always use them together, and it
    simplifies the code, so it makes sense to combine them.

    """

    def __init__(self, filter_shape, image_shape, poolsize=(2, 2),
                 activation_fn=sigmoid):
        """`filter_shape` is a tuple of length 4, whose entries are the number
        of filters, the number of input feature maps, the filter height, and the
        filter width.

        `image_shape` is a tuple of length 4, whose entries are the
        mini-batch size, the number of input feature maps, the image
        height, and the image width.

        `poolsize` is a tuple of length 2, whose entries are the y and
        x pooling sizes.

        """
        self.filter_shape = filter_shape
        self.image_shape = image_shape
        self.poolsize = poolsize
        self.activation_fn=activation_fn
        # initialize weights and biases
        n_out = (filter_shape[0]*np.prod(filter_shape[2:])/np.prod(poolsize))
        self.w = theano.shared(
            np.asarray(
                np.random.normal(loc=0, scale=np.sqrt(1.0/n_out), size=filter_shape),
                dtype=theano.config.floatX),
            borrow=True)
        self.b = theano.shared(
            np.asarray(
                np.random.normal(loc=0, scale=1.0, size=(filter_shape[0],)),
                dtype=theano.config.floatX),
            borrow=True)
        self.params = [self.w, self.b]

    def set_inpt(self, inpt, inpt_dropout, mini_batch_size):
        self.inpt = inpt.reshape(self.image_shape)
        conv_out = conv.conv2d(
            input=self.inpt, filters=self.w, filter_shape=self.filter_shape,
            image_shape=self.image_shape)
<<<<<<< HEAD
        pooled_out = pool.max_pool_2d(
=======
        pooled_out = pool.pool_2d(
>>>>>>> a71b1a55
            input=conv_out, ds=self.poolsize, ignore_border=True)
        self.output = self.activation_fn(
            pooled_out + self.b.dimshuffle('x', 0, 'x', 'x'))
        self.output_dropout = self.output # no dropout in the convolutional layers

class FullyConnectedLayer(object):

    def __init__(self, n_in, n_out, activation_fn=sigmoid, p_dropout=0.0):
        self.n_in = n_in
        self.n_out = n_out
        self.activation_fn = activation_fn
        self.p_dropout = p_dropout
        # Initialize weights and biases
        self.w = theano.shared(
            np.asarray(
                np.random.normal(
                    loc=0.0, scale=np.sqrt(1.0/n_out), size=(n_in, n_out)),
                dtype=theano.config.floatX),
            name='w', borrow=True)
        self.b = theano.shared(
            np.asarray(np.random.normal(loc=0.0, scale=1.0, size=(n_out,)),
                       dtype=theano.config.floatX),
            name='b', borrow=True)
        self.params = [self.w, self.b]

    def set_inpt(self, inpt, inpt_dropout, mini_batch_size):
        self.inpt = inpt.reshape((mini_batch_size, self.n_in))
        self.output = self.activation_fn(
            (1-self.p_dropout)*T.dot(self.inpt, self.w) + self.b)
        self.y_out = T.argmax(self.output, axis=1)
        self.inpt_dropout = dropout_layer(
            inpt_dropout.reshape((mini_batch_size, self.n_in)), self.p_dropout)
        self.output_dropout = self.activation_fn(
            T.dot(self.inpt_dropout, self.w) + self.b)

    def accuracy(self, y):
        "Return the accuracy for the mini-batch."
        return T.mean(T.eq(y, self.y_out))

class SoftmaxLayer(object):

    def __init__(self, n_in, n_out, p_dropout=0.0):
        self.n_in = n_in
        self.n_out = n_out
        self.p_dropout = p_dropout
        # Initialize weights and biases
        self.w = theano.shared(
            np.zeros((n_in, n_out), dtype=theano.config.floatX),
            name='w', borrow=True)
        self.b = theano.shared(
            np.zeros((n_out,), dtype=theano.config.floatX),
            name='b', borrow=True)
        self.params = [self.w, self.b]

    def set_inpt(self, inpt, inpt_dropout, mini_batch_size):
        self.inpt = inpt.reshape((mini_batch_size, self.n_in))
        self.output = softmax((1-self.p_dropout)*T.dot(self.inpt, self.w) + self.b)
        self.y_out = T.argmax(self.output, axis=1)
        self.inpt_dropout = dropout_layer(
            inpt_dropout.reshape((mini_batch_size, self.n_in)), self.p_dropout)
        self.output_dropout = softmax(T.dot(self.inpt_dropout, self.w) + self.b)

    def cost(self, net):
        "Return the log-likelihood cost."
        return -T.mean(T.log(self.output_dropout)[T.arange(net.y.shape[0]), net.y])

    def accuracy(self, y):
        "Return the accuracy for the mini-batch."
        return T.mean(T.eq(y, self.y_out))


#### Miscellanea
def size(data):
    "Return the size of the dataset `data`."
    return data[0].get_value(borrow=True).shape[0]

def dropout_layer(layer, p_dropout):
    srng = shared_randomstreams.RandomStreams(
        np.random.RandomState(0).randint(999999))
    mask = srng.binomial(n=1, p=1-p_dropout, size=layer.shape)
    return layer*T.cast(mask, theano.config.floatX)
	

#### run convolutional network
import network3
from network3 import Network
from network3 import ConvPoolLayer, FullyConnectedLayer, SoftmaxLayer
training_data, validation_data, test_data = network3.load_data_shared()
mini_batch_size = 10
net = Network([
        FullyConnectedLayer(n_in=784, n_out=100),
        SoftmaxLayer(n_in=100, n_out=10)], mini_batch_size)
net.SGD(training_data, 60, mini_batch_size, 0.1, 
            validation_data, test_data)<|MERGE_RESOLUTION|>--- conflicted
+++ resolved
@@ -230,11 +230,7 @@
         conv_out = conv.conv2d(
             input=self.inpt, filters=self.w, filter_shape=self.filter_shape,
             image_shape=self.image_shape)
-<<<<<<< HEAD
-        pooled_out = pool.max_pool_2d(
-=======
         pooled_out = pool.pool_2d(
->>>>>>> a71b1a55
             input=conv_out, ds=self.poolsize, ignore_border=True)
         self.output = self.activation_fn(
             pooled_out + self.b.dimshuffle('x', 0, 'x', 'x'))
